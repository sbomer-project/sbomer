/*
 * JBoss, Home of Professional Open Source.
 * Copyright 2023 Red Hat, Inc., and individual contributors
 * as indicated by the @author tags.
 *
 * Licensed under the Apache License, Version 2.0 (the "License");
 * you may not use this file except in compliance with the License.
 * You may obtain a copy of the License at
 *
 * http://www.apache.org/licenses/LICENSE-2.0
 *
 * Unless required by applicable law or agreed to in writing, software
 * distributed under the License is distributed on an "AS IS" BASIS,
 * WITHOUT WARRANTIES OR CONDITIONS OF ANY KIND, either express or implied.
 * See the License for the specific language governing permissions and
 * limitations under the License.
 */
package org.jboss.sbomer.service.feature.sbom.errata.event.release;

import java.util.ArrayList;
import java.util.Collections;
import java.util.Date;
import java.util.List;
import java.util.Map;
import java.util.Objects;
import java.util.Set;
import java.util.TreeSet;

import org.cyclonedx.model.Bom;
import org.cyclonedx.model.Component;
import org.cyclonedx.model.Dependency;
import org.cyclonedx.model.Metadata;
import org.cyclonedx.model.component.evidence.Identity.Field;
import org.eclipse.microprofile.faulttolerance.Retry;
import org.jboss.sbomer.core.config.request.ErrataAdvisoryRequestConfig;
import org.jboss.sbomer.core.dto.v1beta1.V1Beta1RequestManifestRecord;
import org.jboss.sbomer.core.dto.v1beta1.V1Beta1RequestRecord;
import org.jboss.sbomer.core.errors.ApplicationException;
import org.jboss.sbomer.core.features.sbom.Constants;
import org.jboss.sbomer.core.features.sbom.enums.GenerationResult;
import org.jboss.sbomer.core.features.sbom.enums.RequestEventStatus;
import org.jboss.sbomer.core.features.sbom.utils.ObjectMapperProvider;
import org.jboss.sbomer.core.features.sbom.utils.SbomUtils;
import org.jboss.sbomer.core.rest.faulttolerance.RetryLogger;
import org.jboss.sbomer.service.feature.sbom.errata.dto.Errata;
import org.jboss.sbomer.service.feature.sbom.errata.event.AdvisoryEventUtils;
import org.jboss.sbomer.service.feature.sbom.errata.event.util.MdcEventWrapper;
import org.jboss.sbomer.service.feature.sbom.k8s.model.SbomGenerationStatus;
import org.jboss.sbomer.service.feature.sbom.model.RequestEvent;
import org.jboss.sbomer.service.feature.sbom.model.Sbom;
import org.jboss.sbomer.service.feature.sbom.model.SbomGenerationRequest;
import org.slf4j.MDC;

import com.fasterxml.jackson.databind.JsonNode;
import com.fasterxml.jackson.databind.node.ArrayNode;
import com.fasterxml.jackson.databind.node.ObjectNode;

import io.quarkus.narayana.jta.QuarkusTransaction;
import io.smallrye.faulttolerance.api.BeforeRetry;
import jakarta.enterprise.context.ApplicationScoped;
import jakarta.enterprise.event.ObservesAsync;
import lombok.extern.slf4j.Slf4j;

@ApplicationScoped
@Slf4j
public class ReleaseTextOnlyAdvisoryEventsListener extends AbstractEventsListener {

    public void onReleaseAdvisoryEvent(@ObservesAsync MdcEventWrapper wrapper) {
        Object payload = wrapper.getPayload();
        if (!(payload instanceof TextOnlyAdvisoryReleaseEvent event)) {
            return;
        }

        Map<String, String> mdcContext = wrapper.getMdcContext();
        if (mdcContext != null) {
            MDC.setContextMap(mdcContext);
        } else {
            MDC.clear();
        }

        log.debug("Event received for text-only advisory release ...");

        try {
            RequestEvent requestEvent = requestEventRepository.findById(event.getRequestEventId());
            try {
                ErrataAdvisoryRequestConfig config = (ErrataAdvisoryRequestConfig) requestEvent.getRequestConfig();
                Errata erratum = errataClient.getErratum(config.getAdvisoryId());
                String toolVersion = statsService.getStats().getVersion();
                // FIXME: 'Optional.get()' without 'isPresent()' check
                Component.Type productType = AdvisoryEventUtils
                        .getComponentTypeForProduct(erratum.getDetails().get().getProduct().getShortName());
                // FIXME:'Optional.get()' without 'isPresent()' check
                JsonNode notes = erratum.getNotesMapping().get();
                List<String> manifestsPurls;

                if (notes.has("manifest")) {
                    log.debug(
                            "Creating release manifests for manual builds of advisory: '{}'[{}]",
                            erratum.getDetails().get().getFulladvisory(),
                            erratum.getDetails().get().getId());

                    // If the notes contain a "manifest" field, search the successful generations for all the purls
                    // listed
                    // (there are no generations associated with the request event because no generations were
                    // triggered)
                    manifestsPurls = AdvisoryEventUtils.extractPurlUrisFromManifestNode(notes);
                } else {
                    log.debug(
                            "Creating release manifests for managed builds of advisory: '{}'[{}]",
                            erratum.getDetails().get().getFulladvisory(),
                            erratum.getDetails().get().getId());

                    // If the notes contain a "deliverables" field, search the latest successful generations triggered
                    // by
                    // the request event
                    V1Beta1RequestRecord advisoryManifestsRecord = sbomService
<<<<<<< HEAD
                            .searchLastSuccessfulAdvisoryBuildRequestRecord(
                                    requestEvent.getId(),
                                    config.getAdvisoryId());
=======
                            .searchLastSuccessfulAdvisoryRequestRecord(requestEvent.getId(), config.getAdvisoryId());

>>>>>>> 27d57faa
                    manifestsPurls = advisoryManifestsRecord.manifests()
                            .stream()
                            .map(V1Beta1RequestManifestRecord::rootPurl)
                            .toList();
                }

                List<Sbom> sboms = findSbomsByPurls(manifestsPurls);
                if (sboms.isEmpty()) {
                    markRequestFailed(
                            requestEvent,
                            event.getReleaseGenerations().values(),
                            "There are no matching sboms for the content specified within the advisory notes.");
                    doUpdateGenerationsStatus(event.getReleaseGenerations().values());
                    return;
                }
                createReleaseManifestsForTextOnlyAdvisories(
                        requestEvent,
                        erratum,
                        sboms,
                        event.getReleaseGenerations(),
                        toolVersion,
                        productType);
            } catch (Exception e) {
                log.error(
                        "An error occurred during the creation of release manifests for event '{}'",
                        requestEvent.getId(),
                        e);
                markRequestFailed(
                        requestEvent,
                        event.getReleaseGenerations().values(),
                        "An error occurred during the creation of the release manifest");
            }

            // Let's trigger the update of statuses and advisory comments
            doUpdateGenerationsStatus(event.getReleaseGenerations().values());
        } finally {
            MDC.clear();
        }
    }

    private List<Sbom> findSbomsByPurls(List<String> purls) {
        if (purls == null || purls.isEmpty()) {
            return Collections.emptyList();
        }
        return purls.stream().map(sbomService::findByPurl).filter(Objects::nonNull).toList();
    }

    protected void createReleaseManifestsForTextOnlyAdvisories(
            RequestEvent requestEvent,
            Errata erratum,
            List<Sbom> sboms,
            Map<String, SbomGenerationRequest> releaseGenerations,
            String toolVersion,
            Component.Type productType) {
        // FIXME: 'Optional.get()' without 'isPresent()' check
        String productName = erratum.getDetails().get().getProduct().getName();
        String productVersion = erratum.getContent().getContent().getProductVersionText();

        // Create the release manifest for this ProductVersion
        Bom productVersionBom = createProductVersionBom(productType, erratum, toolVersion);
        for (Sbom sbom : sboms) {
            Component sbomRootComponent = createRootComponentForSbom(sbom);
            // Add the component to the release manifest components and add the purl to the "provides" list
            productVersionBom.addComponent(sbomRootComponent);
            productVersionBom.getDependencies().get(0).addProvides(new Dependency(sbomRootComponent.getPurl()));
        }

        // Add the AdvisoryId property
        SbomUtils.addPropertyIfMissing(
                productVersionBom.getMetadata(),
                Constants.CONTAINER_PROPERTY_ADVISORY_ID,
                String.valueOf(erratum.getDetails().get().getId()));

        SbomUtils.addMissingMetadataSupplier(productVersionBom);
        SbomUtils.addMissingSerialNumber(productVersionBom);

        SbomGenerationRequest releaseGeneration = releaseGenerations.get(productVersion);
        List<Sbom> sbomsToUpload = saveReleaseManifestForTextOnlyAdvisories(
                requestEvent,
                erratum,
                productName,
                productVersion,
                toolVersion,
                releaseGeneration,
                productVersionBom,
                sboms);

        log.info(
                "Saved and modified SBOM '{}' for generation '{}' for ProductVersion '{}' of errata '{}'",
                sbomsToUpload.get(sbomsToUpload.size() - 1), // Will always be release SBOM
                releaseGeneration.getId(),
                productVersion,
                erratum.getDetails().get().getFulladvisory());

        performPost(sbomsToUpload);
    }

    // FIXME: 'Optional.get()' without 'isPresent()' check
    private Bom createProductVersionBom(Component.Type productType, Errata erratum, String toolVersion) {
        String productName = erratum.getDetails().get().getProduct().getName();
        String productVersion = erratum.getContent().getContent().getProductVersionText();
        String cpe = erratum.getContent().getContent().getTextOnlyCpe();

        // Create the release manifest for this ProductVersion
        Bom bom = SbomUtils.createBom();
        // FIXME: This method can return null
        Objects.requireNonNull(bom);
        Metadata metadata = createMetadata(
                productName,
                productVersion,
                productType,
                Set.of(cpe),
                erratum.getDetails().get().getActualShipDate() != null
                        ? Date.from(erratum.getDetails().get().getActualShipDate())
                        : null,
                toolVersion);
        bom.setMetadata(metadata);
        Dependency mainDependency = new Dependency(metadata.getComponent().getBomRef());
        bom.setDependencies(List.of(mainDependency));
        return bom;
    }

    protected Component createRootComponentForSbom(Sbom sbom) {

        Bom manifestBom = SbomUtils.fromJsonNode(sbom.getSbom());
        Component manifestMainComponent;
        Component metadataComponent = manifestBom.getMetadata().getComponent();
        // If there are no components get the main component from the metadata
        if (!SbomUtils.isNotEmpty(manifestBom.getComponents())) {
            manifestMainComponent = metadataComponent;
        } else {
            manifestMainComponent = manifestBom.getComponents().get(0);
        }
        String evidencePurl = SbomUtils.addQualifiersToPurlOfComponent(
                manifestMainComponent,
                Map.of("repository_url", Constants.MRRC_URL),
                !SbomUtils.hasProperty(manifestMainComponent, Constants.SBOM_RED_HAT_DELIVERABLE_URL));

        // Finally, create the root component for this build (NVR) from the manifest
        Component sbomRootComponent = SbomUtils.createComponent(manifestMainComponent);

        sbomRootComponent.setSupplier(manifestMainComponent.getSupplier());
        sbomRootComponent.setPublisher(manifestMainComponent.getPublisher());
        sbomRootComponent.setHashes(manifestMainComponent.getHashes());
        sbomRootComponent.setLicenses(manifestMainComponent.getLicenses());
        SbomUtils.setEvidenceIdentities(sbomRootComponent, Set.of(evidencePurl), Field.PURL);

        return sbomRootComponent;
    }

    // Add a very long timeout because this method could potentially need to update hundreds of manifests
    @Retry(maxRetries = 10)
    @BeforeRetry(RetryLogger.class)
    protected List<Sbom> saveReleaseManifestForTextOnlyAdvisories(
            RequestEvent requestEvent,
            Errata erratum,
            String productName,
            String productVersion,
            String toolVersion,
            SbomGenerationRequest releaseGeneration,
            Bom productVersionBom,
            List<Sbom> sboms) {

        try {
            List<Sbom> sbomsToUpload = new ArrayList<>();
            QuarkusTransaction.begin(QuarkusTransaction.beginOptions().timeout(INCREASED_TIMEOUT_SEC));

            // 1 - Save the release generation with the release manifest
            releaseGeneration = generationRequestRepository.findById(releaseGeneration.getId());
            releaseGeneration.setStatus(SbomGenerationStatus.FINISHED);
            releaseGeneration.setResult(GenerationResult.SUCCESS);

            // 1.1 - Create the Sbom entity
            Sbom releaseSbom = Sbom.builder()
                    .withIdentifier(releaseGeneration.getIdentifier())
                    .withSbom(SbomUtils.toJsonNode(productVersionBom))
                    .withGenerationRequest(releaseGeneration)
                    .withConfigIndex(0)
                    .build();

            // Add more information for this release so to find manifests more easily
            ObjectNode metadataNode = collectReleaseInfo(
                    requestEvent.getId(),
                    erratum,
                    productName,
                    productVersion,
                    productVersionBom);
            releaseSbom.setReleaseMetadata(metadataNode);
            releaseSbom = sbomService.save(releaseSbom);

            // 2 - For every sbom update it with the release repo
            log.debug("Processing {} sboms...", sboms.size());
            for (Sbom sbom : sboms) {
                log.debug("Updating sbom {} for release event {}...", sbom.getId(), requestEvent.getId());

                Sbom buildManifest = sbomService.get(sbom.getId());
                Bom manifestBom = SbomUtils.fromJsonNode(buildManifest.getSbom());
                SbomUtils.addMissingMetadataSupplier(manifestBom);

                // Add the AdvisoryId property
                SbomUtils.addPropertyIfMissing(
                        manifestBom.getMetadata(),
                        Constants.CONTAINER_PROPERTY_ADVISORY_ID,
                        String.valueOf(erratum.getDetails().get().getId()));

                Component metadataComponent = manifestBom.getMetadata() != null
                        ? manifestBom.getMetadata().getComponent()
                        : null;
                if (metadataComponent != null) {
                    adjustComponent(metadataComponent);
                }
                for (Component component : manifestBom.getComponents()) {
                    adjustComponent(component);
                }

                // 2.7 - Update the original Sbom
                buildManifest.setSbom(SbomUtils.toJsonNode(manifestBom));

                // 2.8 - Add more information for this release so to find manifests more easily
                ObjectNode buildManifestMetadataNode = collectReleaseInfo(
                        requestEvent.getId(),
                        erratum,
                        productName,
                        productVersion,
                        manifestBom);
                buildManifest.setReleaseMetadata(buildManifestMetadataNode);
                sbomsToUpload.add(buildManifest);
            }

            requestEvent = requestEventRepository.findById(requestEvent.getId());
            requestEvent.setEventStatus(RequestEventStatus.SUCCESS);
            QuarkusTransaction.commit();
            sbomsToUpload.add(releaseSbom); // For consistency upload release after build SBOMs

            return sbomsToUpload;
        } catch (Exception e) {
            try {
                QuarkusTransaction.rollback();
            } catch (Exception rollbackException) {
                log.error("Transaction was rolled back!!", rollbackException);
            }
            throw new ApplicationException(
                    "Could not save the release and build manifests for release generation {}",
                    releaseGeneration.getIdentifier(),
                    e);
        }
    }

    // FIXME: 'Optional.get()' without 'isPresent()' check
    protected ObjectNode collectReleaseInfo(
            String requestEventId,
            Errata erratum,
            String product,
            String productVersion,
            Bom manifest) {
        ObjectNode releaseMetadata = ObjectMapperProvider.json().createObjectNode();
        releaseMetadata.put(REQUEST_ID, requestEventId);
        releaseMetadata.put(ERRATA, erratum.getDetails().get().getFulladvisory());
        releaseMetadata.put(ERRATA_ID, erratum.getDetails().get().getId());
        if (erratum.getDetails().get().getActualShipDate() != null) {
            releaseMetadata.put(ERRATA_SHIP_DATE, Date.from(erratum.getDetails().get().getActualShipDate()).toString());
        }
        releaseMetadata.put(PRODUCT, product);
        releaseMetadata.put(PRODUCT_SHORTNAME, erratum.getDetails().get().getProduct().getShortName());
        releaseMetadata.put(PRODUCT_VERSION, productVersion);

        TreeSet<String> allPurls = new TreeSet<>();
        if (manifest.getMetadata() != null) {
            allPurls.addAll(SbomUtils.getAllPurlsOfComponent(manifest.getMetadata().getComponent()));
        }
        for (Component component : manifest.getComponents()) {
            allPurls.addAll(SbomUtils.getAllPurlsOfComponent(component));
        }
        ArrayNode purlArray = ObjectMapperProvider.json().createArrayNode();
        for (String purl : allPurls) {
            purlArray.add(purl);
        }
        releaseMetadata.set(PURL_LIST, purlArray);
        return releaseMetadata;
    }

    protected void adjustComponent(Component component) {

        String evidencePurl = SbomUtils.addQualifiersToPurlOfComponent(
                component,
                Map.of("repository_url", Constants.MRRC_URL),
                SbomUtils.hasProperty(component, Constants.SBOM_RED_HAT_DELIVERABLE_URL));
        log.debug("Calculated evidence purl: {}", evidencePurl);
        component.setPurl(evidencePurl);
        SbomUtils.setEvidenceIdentities(component, Set.of(evidencePurl), Field.PURL);
    }

}<|MERGE_RESOLUTION|>--- conflicted
+++ resolved
@@ -114,14 +114,9 @@
                     // by
                     // the request event
                     V1Beta1RequestRecord advisoryManifestsRecord = sbomService
-<<<<<<< HEAD
                             .searchLastSuccessfulAdvisoryBuildRequestRecord(
                                     requestEvent.getId(),
                                     config.getAdvisoryId());
-=======
-                            .searchLastSuccessfulAdvisoryRequestRecord(requestEvent.getId(), config.getAdvisoryId());
-
->>>>>>> 27d57faa
                     manifestsPurls = advisoryManifestsRecord.manifests()
                             .stream()
                             .map(V1Beta1RequestManifestRecord::rootPurl)
